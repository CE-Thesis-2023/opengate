version: '3'
services:
  devcontainer:
    container_name: opengate-devcontainer
    # add groups from host for render, plugdev, video
    group_add:
      - '109' # render
      - '110' # render
      - '44' # video
      - '46' # plugdev
    shm_size: '256mb'
    #    network_mode: 'host'
    build:
      context: .
      dockerfile: docker/main/Dockerfile
      # Use target devcontainer-trt for TensorRT dev
      target: devcontainer
    ## Uncomment this block for nvidia gpu support
    # deploy:
    #       resources:
    #           reservations:
    #               devices:
    #                   - driver: nvidia
    #                     count: 1
    #                     capabilities: [gpu]
    environment:
      YOLO_MODELS: yolov7-320
      LIBVA_DRIVER_NAME: radeonsi
    devices:
      - /dev/bus/usb:/dev/bus/usb
      - /dev/dri:/dev/dri # for intel hwaccel, needs to be updated for your hardware
    volumes:
      - .:/workspace/opengate:cached
      - ./web/dist:/opt/opengate/web:cached
      - /etc/localtime:/etc/localtime:ro
      - ./config:/config
      - ./debug:/media/opengate
<<<<<<< HEAD
      - /dev/bus/usb:/dev/bus/usb
=======
      - /dev/bus/usb:/dev/bus/usb
    privileged: true
    extra_hosts:
      - 'host.docker.internal:host-gateway'
>>>>>>> 5ec7da15
<|MERGE_RESOLUTION|>--- conflicted
+++ resolved
@@ -35,11 +35,7 @@
       - /etc/localtime:/etc/localtime:ro
       - ./config:/config
       - ./debug:/media/opengate
-<<<<<<< HEAD
-      - /dev/bus/usb:/dev/bus/usb
-=======
       - /dev/bus/usb:/dev/bus/usb
     privileged: true
     extra_hosts:
-      - 'host.docker.internal:host-gateway'
->>>>>>> 5ec7da15
+      - 'host.docker.internal:host-gateway'